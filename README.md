--- conflicted
+++ resolved
@@ -1,9 +1,5 @@
-<<<<<<< HEAD
-**Current Version (local):** `1.1.5` | **Chrome Web Store Version:** `1.1.0` (Pending `1.1.3a` Review)
-=======
-**Current Version (local):** `1.1.4a` | **Chrome Web Store Version:** `1.1.0` (Pending `1.1.4a` Review)
->>>>>>> 8d590ea9
-***
+**Current Version (local):** `1.1.5` | **Chrome Web Store Version:** `1.1.3` (Pending `1.1.5` Review)
+
 
 # BotC Player Tracker Chrome Extension
 
